const std = @import("std");
const Runtime = @import("runtime.zig");
const Module = @import("module.zig");
const Value = Runtime.Value;
const Log = @import("../util/fmt.zig").Log;

/// WASM4 fantasy console implementation
/// Spec: https://wasm4.org/docs/reference/memory
pub const WASM4 = @This();

allocator: std.mem.Allocator,
debug: bool = false,
disk_path: []const u8 = ".wasm4_disk",

// WASM4 Memory Map (all little-endian)
pub const PALETTE: usize = 0x04;       // 4 colors, each u32 (16 bytes)
pub const DRAW_COLORS: usize = 0x14;   // u16
pub const GAMEPAD1: usize = 0x16;      // u8
pub const GAMEPAD2: usize = 0x17;      // u8
pub const GAMEPAD3: usize = 0x18;      // u8
pub const GAMEPAD4: usize = 0x19;      // u8
pub const MOUSE_X: usize = 0x1a;       // i16
pub const MOUSE_Y: usize = 0x1c;       // i16
pub const MOUSE_BUTTONS: usize = 0x1e; // u8
pub const SYSTEM_FLAGS: usize = 0x1f;  // u8
pub const NETPLAY: usize = 0x20;       // u8
pub const FRAMEBUFFER: usize = 0xa0;   // 160x160 pixels, 2 bits per pixel (6400 bytes)

// Display dimensions
pub const SCREEN_WIDTH: u32 = 160;
pub const SCREEN_HEIGHT: u32 = 160;

// Gamepad button flags
pub const BUTTON_1: u8 = 1;
pub const BUTTON_2: u8 = 2;
pub const BUTTON_LEFT: u8 = 16;
pub const BUTTON_RIGHT: u8 = 32;
pub const BUTTON_UP: u8 = 64;
pub const BUTTON_DOWN: u8 = 128;

// Mouse button flags
pub const MOUSE_LEFT: u8 = 1;
pub const MOUSE_RIGHT: u8 = 2;
pub const MOUSE_MIDDLE: u8 = 4;

// System flags
pub const SYSTEM_PRESERVE_FRAMEBUFFER: u8 = 1;
pub const SYSTEM_HIDE_GAMEPAD_OVERLAY: u8 = 2;

// Blit flags
pub const BLIT_1BPP: u32 = 0;
pub const BLIT_2BPP: u32 = 1;
pub const BLIT_FLIP_X: u32 = 2;
pub const BLIT_FLIP_Y: u32 = 4;
pub const BLIT_ROTATE: u32 = 8;

// WASM4 built-in 8x8 font (ASCII 32-127)
const FONT_DATA = [_]u64{
    0x0000000000000000, 0x1818181818001800, 0x3636000000000000, 0x367F367F36000000,
    0x0C3F683E0B7E1800, 0x6066060C18336300, 0x1C36361C6E3B3B6E, 0x0606060000000000,
    0x0C18303030180C00, 0x30180C0C0C183000, 0x0066663C3C666600, 0x000C0C3F0C0C0000,
    0x0000000000181830, 0x0000003F00000000, 0x0000000000181800, 0x0003060C18306000,
    0x3E676F7B73633E00, 0x183838181818FF00, 0x3E63060C18307F00, 0x3F060C0E03633E00,
    0x0C1C3C6C7F0C0C00, 0x7F607E0303633E00, 0x1C30607E63633E00, 0x7F03060C18181800,
    0x3E63633E63633E00, 0x3E63633F03063C00, 0x0000181800181800, 0x0000181800181830,
    0x060C18300C060000, 0x00003F00003F0000, 0x6030180C30600000, 0x3E63030E18001800,
    0x3E63736F6B603E00, 0x1C36637F63636300, 0x7E63637E63637E00, 0x3E63606060633E00,
    0x7C66636363667C00, 0x7F60607C60607F00, 0x7F60607C60606000, 0x3E63606F63633F00,
    0x636363FF63636300, 0x1E0C0C0C0C0C1E00, 0x0F06060606663C00, 0x63666C786C666300,
    0x6060606060607F00, 0xC3E7FFDBDBC3C300, 0x6363737B6F676300, 0x3E63636363633E00,
    0x7E63637E60606000, 0x3E63636B6F361B00, 0x7E63637E6C666300, 0x3E63603E03633E00,
    0xFF180C0C0C0C0C00, 0x6363636363633E00, 0x6363636336361C00, 0xC3C3C3DBDBFFE700,
    0x6363361C1C366300, 0xC3C3663C18181800, 0x7F060C1830607F00, 0x1E18181818181E00,
    0x6030180C06030000, 0x7818181818187800, 0x081C36630000000, 0x00000000000000FF,
};

pub fn init(allocator: std.mem.Allocator) !WASM4 {
    return WASM4{
        .allocator = allocator,
        .debug = false,
        .disk_path = ".wasm4_disk",
    };
}

pub fn deinit(_: *WASM4) void {
    // Nothing to clean up currently
}

/// Helper: Get draw color from DRAW_COLORS for a specific index
fn getDrawColor(memory: []u8, index: u2) u2 {
    const draw_colors = std.mem.readInt(u16, memory[DRAW_COLORS..][0..2], .little);
    const shift: u4 = @as(u4, index) * 4;
    return @intCast((draw_colors >> shift) & 0xF);
}

/// Helper: Set pixel in framebuffer (2bpp format)
fn setPixel(memory: []u8, x: i32, y: i32, color: u2) void {
    if (x < 0 or x >= SCREEN_WIDTH or y < 0 or y >= SCREEN_HEIGHT) return;
    
    const idx = @as(usize, @intCast(y)) * SCREEN_WIDTH + @as(usize, @intCast(x));
    const byte_idx = FRAMEBUFFER + (idx / 4);
    const bit_offset: u3 = @intCast((idx % 4) * 2);
    
    if (byte_idx >= memory.len) return;
    
    // Clear the 2 bits at the position
    memory[byte_idx] &= ~(@as(u8, 0b11) << bit_offset);
    // Set the new color
    memory[byte_idx] |= (@as(u8, color) << bit_offset);
}

/// Helper: Get pixel from framebuffer
fn getPixel(memory: []const u8, x: i32, y: i32) u2 {
    if (x < 0 or x >= SCREEN_WIDTH or y < 0 or y >= SCREEN_HEIGHT) return 0;
    
    const idx = @as(usize, @intCast(y)) * SCREEN_WIDTH + @as(usize, @intCast(x));
    const byte_idx = FRAMEBUFFER + (idx / 4);
    const bit_offset: u3 = @intCast((idx % 4) * 2);
    
    if (byte_idx >= memory.len) return 0;
    
    return @intCast((memory[byte_idx] >> bit_offset) & 0b11);
}

/// Initialize memory with WASM4 defaults
pub fn setupModule(_: *WASM4, module: *Module) !void {
    if (module.memory) |memory| {
        // Initialize palette with default colors
        // Color 0: Light green (e6f8da)
        std.mem.writeInt(u32, memory[PALETTE..][0..4], 0xe0f8cf, .little);
        // Color 1: Medium green (86c06c)
        std.mem.writeInt(u32, memory[PALETTE + 4 ..][0..4], 0x86c06c, .little);
        // Color 2: Dark green (306850)
        std.mem.writeInt(u32, memory[PALETTE + 8 ..][0..4], 0x306850, .little);
        // Color 3: Darkest (071821)
        std.mem.writeInt(u32, memory[PALETTE + 12 ..][0..4], 0x071821, .little);

        // Initialize draw colors to default
        std.mem.writeInt(u16, memory[DRAW_COLORS..][0..2], 0x1203, .little);

        // Clear gamepad states
        memory[GAMEPAD1] = 0;
        memory[GAMEPAD2] = 0;
        memory[GAMEPAD3] = 0;
        memory[GAMEPAD4] = 0;

        // Initialize mouse state
        std.mem.writeInt(i16, memory[MOUSE_X..][0..2], 0, .little);
        std.mem.writeInt(i16, memory[MOUSE_Y..][0..2], 0, .little);
        memory[MOUSE_BUTTONS] = 0;

        // Initialize system flags
        memory[SYSTEM_FLAGS] = 0;
        memory[NETPLAY] = 0;
    }
}

/// Handle WASM4 imports
pub fn handleImport(self: *WASM4, field_name: []const u8, args: []const Value, runtime: *Runtime, module: *Module) !Value {
    var o = Log.op("WASM4", field_name);
    
    if (self.debug) {
        o.log("Import called with {d} args\n", .{args.len});
    }

    if (std.mem.eql(u8, field_name, "blit")) {
        return try self.blit(args, module);
    } else if (std.mem.eql(u8, field_name, "blitSub")) {
        return try self.blitSub(args, module);
    } else if (std.mem.eql(u8, field_name, "line")) {
        return try self.line(args, module);
    } else if (std.mem.eql(u8, field_name, "hline")) {
        return try self.hline(args, module);
    } else if (std.mem.eql(u8, field_name, "vline")) {
        return try self.vline(args, module);
    } else if (std.mem.eql(u8, field_name, "oval")) {
        return try self.oval(args, module);
    } else if (std.mem.eql(u8, field_name, "rect")) {
        return try self.rect(args, module);
    } else if (std.mem.eql(u8, field_name, "text")) {
        return try self.text(args, module);
    } else if (std.mem.eql(u8, field_name, "tone")) {
        return try self.tone(args, runtime);
    } else if (std.mem.eql(u8, field_name, "diskr")) {
        return try self.diskr(args, module);
    } else if (std.mem.eql(u8, field_name, "diskw")) {
        return try self.diskw(args, module);
    } else if (std.mem.eql(u8, field_name, "trace")) {
        return try self.trace(args, module);
    } else if (std.mem.eql(u8, field_name, "tracef")) {
        return try self.tracef(args, module);
    }

    if (self.debug) {
        o.log("Unknown WASM4 import: {s}\n", .{field_name});
    }
    return .{ .i32 = 0 };
}

/// blit(sprite: ptr, x: i32, y: i32, width: u32, height: u32, flags: u32)
fn blit(self: *WASM4, args: []const Value, module: *Module) !Value {
    if (args.len != 6) return error.InvalidArgCount;
    
    const sprite_ptr = Runtime.asI32(args[0]);
    const x = Runtime.asI32(args[1]);
    const y = Runtime.asI32(args[2]);
    const width = Runtime.asU32(args[3]);
    const height = Runtime.asU32(args[4]);
    const flags = Runtime.asU32(args[5]);

    if (self.debug) {
        var o = Log.op("WASM4", "blit");
        o.log("sprite_ptr={d}, x={d}, y={d}, width={d}, height={d}, flags={d}\n", 
            .{ sprite_ptr, x, y, width, height, flags });
    }

    if (module.memory) |memory| {
        // Validate sprite pointer
        const bpp: u32 = if (flags & BLIT_2BPP != 0) 2 else 1;
        const sprite_size = (width * height * bpp) / 8;
        
        if (sprite_ptr < 0 or sprite_ptr + @as(i32, @intCast(sprite_size)) > memory.len) {
            return .{ .i32 = 0 };
        }

<<<<<<< HEAD
        // TODO: Implement actual blitting to framebuffer
        // For now, just validate and return
=======
        const sprite_data = memory[@intCast(sprite_ptr)..@intCast(sprite_ptr + @as(i32, @intCast(sprite_size)))];
        const flip_x = (flags & BLIT_FLIP_X) != 0;
        const flip_y = (flags & BLIT_FLIP_Y) != 0;
        const rotate = (flags & BLIT_ROTATE) != 0;
        
        var sy: u32 = 0;
        while (sy < height) : (sy += 1) {
            var sx: u32 = 0;
            while (sx < width) : (sx += 1) {
                // Calculate source position
                var src_x = sx;
                var src_y = sy;
                
                // Apply transformations
                if (rotate) {
                    const tmp = src_x;
                    src_x = height - 1 - src_y;
                    src_y = tmp;
                }
                if (flip_x) src_x = width - 1 - src_x;
                if (flip_y) src_y = height - 1 - src_y;
                
                // Get pixel from sprite data
                const bit_index = src_y * width + src_x;
                var color: u2 = 0;
                
                if (bpp == 2) {
                    const byte_idx = (bit_index * 2) / 8;
                    const bit_offset: u3 = @intCast((bit_index * 2) % 8);
                    if (byte_idx < sprite_data.len) {
                        color = @intCast((sprite_data[byte_idx] >> bit_offset) & 0b11);
                    }
                } else {
                    const byte_idx = bit_index / 8;
                    const bit_offset: u3 = @intCast(bit_index % 8);
                    if (byte_idx < sprite_data.len) {
                        color = @intCast((sprite_data[byte_idx] >> bit_offset) & 0b1);
                        if (color != 0) color = 1;
                    }
                }
                
                // Skip transparent pixels (color 0)
                if (color != 0) {
                    // Translate color through draw colors
                    const draw_color = getDrawColor(memory, @intCast(color - 1));
                    if (draw_color != 0) {
                        const dest_x = if (rotate) x + @as(i32, @intCast(sy)) else x + @as(i32, @intCast(sx));
                        const dest_y = if (rotate) y + @as(i32, @intCast(sx)) else y + @as(i32, @intCast(sy));
                        setPixel(memory, dest_x, dest_y, draw_color);
                    }
                }
            }
        }
>>>>>>> a7db88cb
    }

    return .{ .i32 = 0 };
}

/// blitSub(sprite: ptr, x: i32, y: i32, width: u32, height: u32, src_x: u32, src_y: u32, stride: u32, flags: u32)
fn blitSub(self: *WASM4, args: []const Value, module: *Module) !Value {
    if (args.len != 9) return error.InvalidArgCount;
    
    const sprite_ptr = Runtime.asI32(args[0]);
    const x = Runtime.asI32(args[1]);
    const y = Runtime.asI32(args[2]);
    const width = Runtime.asU32(args[3]);
    const height = Runtime.asU32(args[4]);
    const src_x = Runtime.asU32(args[5]);
    const src_y = Runtime.asU32(args[6]);
    const stride = Runtime.asU32(args[7]);
    const flags = Runtime.asU32(args[8]);

    if (self.debug) {
        var o = Log.op("WASM4", "blitSub");
        o.log("sprite_ptr={d}, x={d}, y={d}, w={d}, h={d}, src_x={d}, src_y={d}, stride={d}, flags={d}\n",
            .{ sprite_ptr, x, y, width, height, src_x, src_y, stride, flags });
    }

<<<<<<< HEAD
    _ = module;
    // TODO: Implement blitSub
=======
    if (module.memory) |memory| {
        // Validate sprite pointer
        const bpp: u32 = if (flags & BLIT_2BPP != 0) 2 else 1;
        
        // Calculate total sprite atlas size
        const atlas_bytes = (stride * ((src_y + height) * bpp)) / 8;
        if (sprite_ptr < 0 or sprite_ptr + @as(i32, @intCast(atlas_bytes)) > memory.len) {
            return .{ .i32 = 0 };
        }

        const sprite_data = memory[@intCast(sprite_ptr)..];
        const flip_x = (flags & BLIT_FLIP_X) != 0;
        const flip_y = (flags & BLIT_FLIP_Y) != 0;
        const rotate = (flags & BLIT_ROTATE) != 0;
        
        var dy: u32 = 0;
        while (dy < height) : (dy += 1) {
            var dx: u32 = 0;
            while (dx < width) : (dx += 1) {
                // Calculate source position in atlas
                var atlas_x = src_x + dx;
                var atlas_y = src_y + dy;
                
                // Apply transformations
                if (rotate) {
                    const tmp = atlas_x - src_x;
                    atlas_x = src_x + (height - 1 - (atlas_y - src_y));
                    atlas_y = src_y + tmp;
                }
                if (flip_x) atlas_x = src_x + (width - 1 - dx);
                if (flip_y) atlas_y = src_y + (height - 1 - dy);
                
                // Get pixel from sprite atlas
                const bit_index = atlas_y * stride + atlas_x;
                var color: u2 = 0;
                
                if (bpp == 2) {
                    const byte_idx = (bit_index * 2) / 8;
                    const bit_offset: u3 = @intCast((bit_index * 2) % 8);
                    if (byte_idx < sprite_data.len) {
                        color = @intCast((sprite_data[byte_idx] >> bit_offset) & 0b11);
                    }
                } else {
                    const byte_idx = bit_index / 8;
                    const bit_offset: u3 = @intCast(bit_index % 8);
                    if (byte_idx < sprite_data.len) {
                        color = @intCast((sprite_data[byte_idx] >> bit_offset) & 0b1);
                        if (color != 0) color = 1;
                    }
                }
                
                // Skip transparent pixels (color 0)
                if (color != 0) {
                    // Translate color through draw colors
                    const draw_color = getDrawColor(memory, @intCast(color - 1));
                    if (draw_color != 0) {
                        const dest_x = if (rotate) x + @as(i32, @intCast(dy)) else x + @as(i32, @intCast(dx));
                        const dest_y = if (rotate) y + @as(i32, @intCast(dx)) else y + @as(i32, @intCast(dy));
                        setPixel(memory, dest_x, dest_y, draw_color);
                    }
                }
            }
        }
    }
    
>>>>>>> a7db88cb
    return .{ .i32 = 0 };
}

/// line(x1: i32, y1: i32, x2: i32, y2: i32)
fn line(self: *WASM4, args: []const Value, module: *Module) !Value {
    if (args.len != 4) return error.InvalidArgCount;
    
    const x1 = Runtime.asI32(args[0]);
    const y1 = Runtime.asI32(args[1]);
    const x2 = Runtime.asI32(args[2]);
    const y2 = Runtime.asI32(args[3]);

    if (self.debug) {
        var o = Log.op("WASM4", "line");
        o.log("x1={d}, y1={d}, x2={d}, y2={d}\n", .{ x1, y1, x2, y2 });
    }

    if (module.memory) |memory| {
        const color = getDrawColor(memory, 0);
        if (color == 0) return .{ .i32 = 0 };
        
        // Bresenham's line algorithm
        var x = x1;
        var y = y1;
        const dx = if (x2 > x1) x2 - x1 else x1 - x2;
        const dy = if (y2 > y1) y2 - y1 else y1 - y2;
        const sx: i32 = if (x1 < x2) 1 else -1;
        const sy: i32 = if (y1 < y2) 1 else -1;
        var err = dx - dy;

        while (true) {
            setPixel(memory, x, y, color);
            
            if (x == x2 and y == y2) break;
            
            const e2 = 2 * err;
            if (e2 > -dy) {
                err -= dy;
                x += sx;
            }
            if (e2 < dx) {
                err += dx;
                y += sy;
            }
        }
    }

    return .{ .i32 = 0 };
}

/// hline(x: i32, y: i32, len: u32)
fn hline(self: *WASM4, args: []const Value, module: *Module) !Value {
    if (args.len != 3) return error.InvalidArgCount;
    
    const x = Runtime.asI32(args[0]);
    const y = Runtime.asI32(args[1]);
    const len = Runtime.asU32(args[2]);

    if (self.debug) {
        var o = Log.op("WASM4", "hline");
        o.log("x={d}, y={d}, len={d}\n", .{ x, y, len });
    }

    if (module.memory) |memory| {
        const color = getDrawColor(memory, 0);
        if (color != 0) {
            var dx: u32 = 0;
            while (dx < len) : (dx += 1) {
                setPixel(memory, x + @as(i32, @intCast(dx)), y, color);
            }
        }
    }

    return .{ .i32 = 0 };
}

/// vline(x: i32, y: i32, len: u32)
fn vline(self: *WASM4, args: []const Value, module: *Module) !Value {
    if (args.len != 3) return error.InvalidArgCount;
    
    const x = Runtime.asI32(args[0]);
    const y = Runtime.asI32(args[1]);
    const len = Runtime.asU32(args[2]);

    if (self.debug) {
        var o = Log.op("WASM4", "vline");
        o.log("x={d}, y={d}, len={d}\n", .{ x, y, len });
    }

    if (module.memory) |memory| {
        const color = getDrawColor(memory, 0);
        if (color != 0) {
            var dy: u32 = 0;
            while (dy < len) : (dy += 1) {
                setPixel(memory, x, y + @as(i32, @intCast(dy)), color);
            }
        }
    }

    return .{ .i32 = 0 };
}

/// oval(x: i32, y: i32, width: u32, height: u32)
fn oval(self: *WASM4, args: []const Value, module: *Module) !Value {
    if (args.len != 4) return error.InvalidArgCount;
    
    const x = Runtime.asI32(args[0]);
    const y = Runtime.asI32(args[1]);
    const width = Runtime.asU32(args[2]);
    const height = Runtime.asU32(args[3]);

    if (self.debug) {
        var o = Log.op("WASM4", "oval");
        o.log("x={d}, y={d}, width={d}, height={d}\n", .{ x, y, width, height });
    }

    if (module.memory) |memory| {
        const fill_color = getDrawColor(memory, 0);
        const stroke_color = getDrawColor(memory, 1);
        
        const rx = @as(i32, @intCast(width)) / 2;
        const ry = @as(i32, @intCast(height)) / 2;
        const cx = x + rx;
        const cy = y + ry;
        
        // Midpoint ellipse algorithm
        var x1: i32 = 0;
        var y1: i32 = ry;
        var rx_sq = rx * rx;
        var ry_sq = ry * ry;
        var two_rx_sq = 2 * rx_sq;
        var two_ry_sq = 2 * ry_sq;
        var p: i32 = undefined;
        var px: i32 = 0;
        var py: i32 = two_rx_sq * y1;
        
        // Helper to draw horizontal line for filling
        const drawHLine = struct {
            fn func(mem: []u8, x_start: i32, x_end: i32, y_pos: i32, col: u2) void {
                if (col == 0) return;
                var xi = x_start;
                while (xi <= x_end) : (xi += 1) {
                    setPixel(mem, xi, y_pos, col);
                }
            }
        }.func;
        
        // Region 1
        p = @as(i32, @intCast(ry_sq)) - (rx_sq * ry) + (rx_sq / 4);
        while (px < py) {
            // Fill if needed
            if (fill_color != 0) {
                drawHLine(memory, cx - x1, cx + x1, cy + y1, fill_color);
                drawHLine(memory, cx - x1, cx + x1, cy - y1, fill_color);
            }
            
            // Stroke
            if (stroke_color != 0) {
                setPixel(memory, cx + x1, cy + y1, stroke_color);
                setPixel(memory, cx - x1, cy + y1, stroke_color);
                setPixel(memory, cx + x1, cy - y1, stroke_color);
                setPixel(memory, cx - x1, cy - y1, stroke_color);
            }
            
            x1 += 1;
            px += two_ry_sq;
            if (p < 0) {
                p += ry_sq + px;
            } else {
                y1 -= 1;
                py -= two_rx_sq;
                p += ry_sq + px - py;
            }
        }
        
        // Region 2
        p = @as(i32, @intCast(ry_sq)) * (x1 + 1) * (x1 + 1) + @as(i32, @intCast(rx_sq)) * (y1 - 1) * (y1 - 1) - rx_sq * ry_sq;
        while (y1 >= 0) {
            // Fill if needed
            if (fill_color != 0) {
                drawHLine(memory, cx - x1, cx + x1, cy + y1, fill_color);
                drawHLine(memory, cx - x1, cx + x1, cy - y1, fill_color);
            }
            
            // Stroke
            if (stroke_color != 0) {
                setPixel(memory, cx + x1, cy + y1, stroke_color);
                setPixel(memory, cx - x1, cy + y1, stroke_color);
                setPixel(memory, cx + x1, cy - y1, stroke_color);
                setPixel(memory, cx - x1, cy - y1, stroke_color);
            }
            
            y1 -= 1;
            py -= two_rx_sq;
            if (p > 0) {
                p += rx_sq - py;
            } else {
                x1 += 1;
                px += two_ry_sq;
                p += rx_sq - py + px;
            }
        }
    }

    return .{ .i32 = 0 };
}

/// rect(x: i32, y: i32, width: u32, height: u32)
fn rect(self: *WASM4, args: []const Value, module: *Module) !Value {
    if (args.len != 4) return error.InvalidArgCount;
    
    const x = Runtime.asI32(args[0]);
    const y = Runtime.asI32(args[1]);
    const width = Runtime.asU32(args[2]);
    const height = Runtime.asU32(args[3]);

    if (self.debug) {
        var o = Log.op("WASM4", "rect");
        o.log("x={d}, y={d}, width={d}, height={d}\n", .{ x, y, width, height });
    }

    if (module.memory) |memory| {
        const fill_color = getDrawColor(memory, 0);
        const stroke_color = getDrawColor(memory, 1);
        
        // Draw filled rectangle
        if (fill_color != 0) {
            var dy: u32 = 0;
            while (dy < height) : (dy += 1) {
                var dx: u32 = 0;
                while (dx < width) : (dx += 1) {
                    setPixel(memory, x + @as(i32, @intCast(dx)), y + @as(i32, @intCast(dy)), fill_color);
                }
            }
        }
        
        // Draw stroke/outline
        if (stroke_color != 0) {
            // Top and bottom edges
            var dx: u32 = 0;
            while (dx < width) : (dx += 1) {
                setPixel(memory, x + @as(i32, @intCast(dx)), y, stroke_color);
                if (height > 0) {
                    setPixel(memory, x + @as(i32, @intCast(dx)), y + @as(i32, @intCast(height - 1)), stroke_color);
                }
            }
            
            // Left and right edges
            var dy: u32 = 0;
            while (dy < height) : (dy += 1) {
                setPixel(memory, x, y + @as(i32, @intCast(dy)), stroke_color);
                if (width > 0) {
                    setPixel(memory, x + @as(i32, @intCast(width - 1)), y + @as(i32, @intCast(dy)), stroke_color);
                }
            }
        }
    }

    return .{ .i32 = 0 };
}

/// text(text: ptr, x: i32, y: i32)
fn text(self: *WASM4, args: []const Value, module: *Module) !Value {
    if (args.len != 3) return error.InvalidArgCount;
    
    const text_ptr = Runtime.asI32(args[0]);
    const x = Runtime.asI32(args[1]);
    const y = Runtime.asI32(args[2]);

    if (self.debug) {
        var o = Log.op("WASM4", "text");
        o.log("text_ptr={d}, x={d}, y={d}\n", .{ text_ptr, x, y });
    }

    if (module.memory) |memory| {
        // Read null-terminated string from memory
        if (text_ptr >= 0 and text_ptr < memory.len) {
            var len: usize = 0;
            while (text_ptr + @as(i32, @intCast(len)) < memory.len and memory[@intCast(text_ptr + @as(i32, @intCast(len)))] != 0) {
                len += 1;
            }
            
            if (self.debug and len > 0) {
                const text_slice = memory[@intCast(text_ptr)..@intCast(text_ptr + @as(i32, @intCast(len)))];
                var o = Log.op("WASM4", "text");
                o.log("Text: \"{s}\"\n", .{text_slice});
            }
            
            // Draw each character
            const text_slice = memory[@intCast(text_ptr)..@intCast(text_ptr + @as(i32, @intCast(len)))];
            const color = getDrawColor(memory, 0);
            
            if (color != 0) {
                for (text_slice, 0..) |char, i| {
                    const char_x = x + @as(i32, @intCast(i * 8));
                    
                    // Only render printable ASCII characters
                    if (char >= 32 and char < 128) {
                        const font_idx = char - 32;
                        if (font_idx < FONT_DATA.len) {
                            const glyph = FONT_DATA[font_idx];
                            
                            // Draw 8x8 character
                            var row: u3 = 0;
                            while (row < 8) : (row += 1) {
                                var col: u3 = 0;
                                while (col < 8) : (col += 1) {
                                    const bit_idx: u6 = @as(u6, row) * 8 + col;
                                    const pixel_on = (glyph >> bit_idx) & 1;
                                    
                                    if (pixel_on != 0) {
                                        setPixel(memory, char_x + col, y + row, color);
                                    }
                                }
                            }
                        }
                    }
                }
            }
        }
    }

<<<<<<< HEAD
    // TODO: Implement text drawing
=======
>>>>>>> a7db88cb
    return .{ .i32 = 0 };
}

/// tone(frequency: u32, duration: u32, volume: u32, flags: u32)
fn tone(self: *WASM4, args: []const Value, _: *Runtime) !Value {
    if (args.len != 4) return error.InvalidArgCount;
    
    const frequency = Runtime.asU32(args[0]);
    const duration = Runtime.asU32(args[1]);
    const volume = Runtime.asU32(args[2]);
    const flags = Runtime.asU32(args[3]);

    if (self.debug) {
        var o = Log.op("WASM4", "tone");
        o.log("frequency={d}, duration={d}, volume={d}, flags={d}\n",
            .{ frequency, duration, volume, flags });
    }

    // Audio synthesis implementation
    // Parse frequency (can be two frequencies for slide: freq1 | (freq2 << 16))
    const freq1 = @as(u16, @truncate(frequency & 0xFFFF));
    const freq2 = @as(u16, @truncate((frequency >> 16) & 0xFFFF));
    
    // Parse duration (in frames, 60fps: duration | (sustain << 8) | (release << 16) | (decay << 24))
    const attack = @as(u8, @truncate(duration & 0xFF));
    const decay_dur = @as(u8, @truncate((duration >> 8) & 0xFF));
    const sustain = @as(u8, @truncate((duration >> 16) & 0xFF));
    const release = @as(u8, @truncate((duration >> 24) & 0xFF));
    
    // Parse volume (peak | (sustain << 8))
    const peak_vol = @as(u8, @truncate(volume & 0xFF));
    const sustain_vol = @as(u8, @truncate((volume >> 8) & 0xFF));
    
    // Parse flags (channel | (mode << 2))
    const channel = @as(u2, @truncate(flags & 0b11));
    const mode = @as(u2, @truncate((flags >> 2) & 0b11));
    
    // Log audio parameters if debug enabled
    if (self.debug) {
        var o = Log.op("WASM4", "tone_parsed");
        o.log("freq1={d}, freq2={d}, attack={d}, decay={d}, sustain={d}, release={d}\n",
            .{ freq1, freq2, attack, decay_dur, sustain, release });
        o.log("peak_vol={d}, sustain_vol={d}, channel={d}, mode={d}\n",
            .{ peak_vol, sustain_vol, channel, mode });
    }
    
    // TODO: Implement actual audio synthesis and output to audio device
    // For now, we acknowledge the parameters but don't generate audio
    // This would require platform-specific audio output (SDL2, ALSA, etc.)
    
    return .{ .i32 = 0 };
}

/// diskr(dest: ptr, size: u32) -> u32
fn diskr(self: *WASM4, args: []const Value, module: *Module) !Value {
    if (args.len != 2) return error.InvalidArgCount;
    
    const dest_ptr = Runtime.asI32(args[0]);
    const size = Runtime.asU32(args[1]);

    if (self.debug) {
        var o = Log.op("WASM4", "diskr");
        o.log("dest_ptr={d}, size={d}\n", .{ dest_ptr, size });
    }

<<<<<<< HEAD
    _ = module;
    // TODO: Implement disk read
    // For now, return 0 (no bytes read)
=======
    if (module.memory) |memory| {
        // Validate destination pointer
        if (dest_ptr < 0 or dest_ptr + @as(i32, @intCast(size)) > memory.len) {
            return .{ .i32 = 0 };
        }
        
        // Try to read from disk file
        const file = std.fs.cwd().openFile(self.disk_path, .{}) catch {
            // File doesn't exist or can't be opened, return 0
            return .{ .i32 = 0 };
        };
        defer file.close();
        
        const dest_slice = memory[@intCast(dest_ptr)..@intCast(dest_ptr + @as(i32, @intCast(size)))];
        const bytes_read = file.read(dest_slice) catch 0;
        
        return .{ .i32 = @intCast(bytes_read) };
    }
    
>>>>>>> a7db88cb
    return .{ .i32 = 0 };
}

/// diskw(src: ptr, size: u32) -> u32
fn diskw(self: *WASM4, args: []const Value, module: *Module) !Value {
    if (args.len != 2) return error.InvalidArgCount;
    
    const src_ptr = Runtime.asI32(args[0]);
    const size = Runtime.asU32(args[1]);

    if (self.debug) {
        var o = Log.op("WASM4", "diskw");
        o.log("src_ptr={d}, size={d}\n", .{ src_ptr, size });
    }

<<<<<<< HEAD
    _ = module;
    // TODO: Implement disk write
    // For now, return the size (pretend all bytes were written)
    return .{ .i32 = @intCast(size) };
=======
    if (module.memory) |memory| {
        // Validate source pointer
        if (src_ptr < 0 or src_ptr + @as(i32, @intCast(size)) > memory.len) {
            return .{ .i32 = 0 };
        }
        
        // Try to write to disk file
        const file = std.fs.cwd().createFile(self.disk_path, .{}) catch {
            // Can't create file, return 0
            return .{ .i32 = 0 };
        };
        defer file.close();
        
        const src_slice = memory[@intCast(src_ptr)..@intCast(src_ptr + @as(i32, @intCast(size)))];
        const bytes_written = file.write(src_slice) catch 0;
        
        return .{ .i32 = @intCast(bytes_written) };
    }
    
    return .{ .i32 = 0 };
>>>>>>> a7db88cb
}

/// trace(text: ptr)
fn trace(self: *WASM4, args: []const Value, module: *Module) !Value {
    if (args.len != 1) return error.InvalidArgCount;
    
    const text_ptr = Runtime.asI32(args[0]);

    if (module.memory) |memory| {
        if (text_ptr >= 0 and text_ptr < memory.len) {
            // Read null-terminated string from memory
            var len: usize = 0;
            while (text_ptr + @as(i32, @intCast(len)) < memory.len and memory[@intCast(text_ptr + @as(i32, @intCast(len)))] != 0) {
                len += 1;
            }
            
            if (len > 0) {
                const text_slice = memory[@intCast(text_ptr)..@intCast(text_ptr + @as(i32, @intCast(len)))];
                var o = Log.op("WASM4", "trace");
                o.log("[TRACE] {s}\n", .{text_slice});
                
                // Also write to stdout
                const stdout = std.fs.File.stdout();
                try stdout.writeAll("[WASM4 TRACE] ");
                try stdout.writeAll(text_slice);
                try stdout.writeAll("\n");
            }
        }
    }

    _ = self;
    return .{ .i32 = 0 };
}

/// tracef(format: ptr, args: ptr)
fn tracef(self: *WASM4, args: []const Value, module: *Module) !Value {
    if (args.len != 2) return error.InvalidArgCount;
    
    const format_ptr = Runtime.asI32(args[0]);
    const args_ptr = Runtime.asI32(args[1]);

    if (self.debug) {
        var o = Log.op("WASM4", "tracef");
        o.log("format_ptr={d}, args_ptr={d}\n", .{ format_ptr, args_ptr });
    }

<<<<<<< HEAD
    _ = module;
    // TODO: Implement formatted trace
=======
    if (module.memory) |memory| {
        if (format_ptr >= 0 and format_ptr < memory.len) {
            // Read format string
            var len: usize = 0;
            while (format_ptr + @as(i32, @intCast(len)) < memory.len and memory[@intCast(format_ptr + @as(i32, @intCast(len)))] != 0) {
                len += 1;
            }
            
            if (len > 0) {
                const format_slice = memory[@intCast(format_ptr)..@intCast(format_ptr + @as(i32, @intCast(len)))];
                var o = Log.op("WASM4", "tracef");
                
                // Basic implementation: just print format string with args pointer info
                // Full printf-style formatting would require parsing the format string
                // and reading the appropriate number and types of arguments
                o.log("[TRACEF] Format: {s} (args at 0x{x})\n", .{ format_slice, args_ptr });
                
                // Also write to stdout
                const stdout = std.io.getStdOut();
                try stdout.writeAll("[WASM4 TRACEF] ");
                try stdout.writeAll(format_slice);
                try stdout.writeAll("\n");
            }
        }
    }
    
>>>>>>> a7db88cb
    return .{ .i32 = 0 };
}<|MERGE_RESOLUTION|>--- conflicted
+++ resolved
@@ -223,10 +223,6 @@
             return .{ .i32 = 0 };
         }
 
-<<<<<<< HEAD
-        // TODO: Implement actual blitting to framebuffer
-        // For now, just validate and return
-=======
         const sprite_data = memory[@intCast(sprite_ptr)..@intCast(sprite_ptr + @as(i32, @intCast(sprite_size)))];
         const flip_x = (flags & BLIT_FLIP_X) != 0;
         const flip_y = (flags & BLIT_FLIP_Y) != 0;
@@ -280,7 +276,6 @@
                 }
             }
         }
->>>>>>> a7db88cb
     }
 
     return .{ .i32 = 0 };
@@ -306,10 +301,6 @@
             .{ sprite_ptr, x, y, width, height, src_x, src_y, stride, flags });
     }
 
-<<<<<<< HEAD
-    _ = module;
-    // TODO: Implement blitSub
-=======
     if (module.memory) |memory| {
         // Validate sprite pointer
         const bpp: u32 = if (flags & BLIT_2BPP != 0) 2 else 1;
@@ -375,7 +366,6 @@
         }
     }
     
->>>>>>> a7db88cb
     return .{ .i32 = 0 };
 }
 
@@ -698,10 +688,6 @@
         }
     }
 
-<<<<<<< HEAD
-    // TODO: Implement text drawing
-=======
->>>>>>> a7db88cb
     return .{ .i32 = 0 };
 }
 
@@ -767,11 +753,6 @@
         o.log("dest_ptr={d}, size={d}\n", .{ dest_ptr, size });
     }
 
-<<<<<<< HEAD
-    _ = module;
-    // TODO: Implement disk read
-    // For now, return 0 (no bytes read)
-=======
     if (module.memory) |memory| {
         // Validate destination pointer
         if (dest_ptr < 0 or dest_ptr + @as(i32, @intCast(size)) > memory.len) {
@@ -791,7 +772,6 @@
         return .{ .i32 = @intCast(bytes_read) };
     }
     
->>>>>>> a7db88cb
     return .{ .i32 = 0 };
 }
 
@@ -807,12 +787,6 @@
         o.log("src_ptr={d}, size={d}\n", .{ src_ptr, size });
     }
 
-<<<<<<< HEAD
-    _ = module;
-    // TODO: Implement disk write
-    // For now, return the size (pretend all bytes were written)
-    return .{ .i32 = @intCast(size) };
-=======
     if (module.memory) |memory| {
         // Validate source pointer
         if (src_ptr < 0 or src_ptr + @as(i32, @intCast(size)) > memory.len) {
@@ -833,7 +807,6 @@
     }
     
     return .{ .i32 = 0 };
->>>>>>> a7db88cb
 }
 
 /// trace(text: ptr)
@@ -880,10 +853,6 @@
         o.log("format_ptr={d}, args_ptr={d}\n", .{ format_ptr, args_ptr });
     }
 
-<<<<<<< HEAD
-    _ = module;
-    // TODO: Implement formatted trace
-=======
     if (module.memory) |memory| {
         if (format_ptr >= 0 and format_ptr < memory.len) {
             // Read format string
@@ -910,6 +879,5 @@
         }
     }
     
->>>>>>> a7db88cb
     return .{ .i32 = 0 };
 }